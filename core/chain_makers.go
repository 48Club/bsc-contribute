--- conflicted
+++ resolved
@@ -456,19 +456,12 @@
 		excessBlobGas := eip4844.CalcExcessBlobGas(parentExcessBlobGas, parentBlobGasUsed)
 		header.ExcessBlobGas = &excessBlobGas
 		header.BlobGasUsed = new(uint64)
-<<<<<<< HEAD
-		header.ParentBeaconRoot = new(common.Hash)
 		if cm.config.Parlia != nil {
 			header.WithdrawalsHash = new(common.Hash)
 		}
-=======
-		if cm.config.Parlia != nil {
-			header.WithdrawalsHash = new(common.Hash)
-		}
 		if cm.config.Parlia == nil {
 			header.ParentBeaconRoot = new(common.Hash)
 		}
->>>>>>> 8c8eac03
 	}
 	return header
 }
