--- conflicted
+++ resolved
@@ -42,9 +42,6 @@
 	ethdb.KeyValueStore
 	ethdb.AncientStore
 	ethdb.AncientFreezer
-<<<<<<< HEAD
-	diffStore ethdb.KeyValueStore
-=======
 	diffStore  ethdb.KeyValueStore
 	stateStore ethdb.Database
 }
@@ -54,7 +51,6 @@
 		return frdb
 	}
 	return frdb.stateStore
->>>>>>> 8c8eac03
 }
 
 // AncientDatadir returns the path of root ancient directory.
