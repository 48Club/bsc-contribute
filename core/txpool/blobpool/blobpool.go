--- conflicted
+++ resolved
@@ -1504,12 +1504,7 @@
 // SubscribeReannoTxsEvent registers a subscription of ReannoTxsEvent and
 // starts sending event to the given channel.
 func (pool *BlobPool) SubscribeReannoTxsEvent(ch chan<- core.ReannoTxsEvent) event.Subscription {
-<<<<<<< HEAD
-	// todo not supported currently
-	return nil
-=======
 	return pool.scope.Track(pool.reannoTxFeed.Subscribe(ch))
->>>>>>> 64981014
 }
 
 // Nonce returns the next nonce of an account, with all transactions executable
