// Copyright 2014 The go-ethereum Authors
// This file is part of the go-ethereum library.
//
// The go-ethereum library is free software: you can redistribute it and/or modify
// it under the terms of the GNU Lesser General Public License as published by
// the Free Software Foundation, either version 3 of the License, or
// (at your option) any later version.
//
// The go-ethereum library is distributed in the hope that it will be useful,
// but WITHOUT ANY WARRANTY; without even the implied warranty of
// MERCHANTABILITY or FITNESS FOR A PARTICULAR PURPOSE. See the
// GNU Lesser General Public License for more details.
//
// You should have received a copy of the GNU Lesser General Public License
// along with the go-ethereum library. If not, see <http://www.gnu.org/licenses/>.

package core

import (
	"bytes"
	"encoding/hex"
	"encoding/json"
	"errors"
	"fmt"
	"math/big"
	"strings"

	"github.com/ethereum/go-ethereum/common"
	"github.com/ethereum/go-ethereum/common/hexutil"
	"github.com/ethereum/go-ethereum/common/math"
	"github.com/ethereum/go-ethereum/core/rawdb"
	"github.com/ethereum/go-ethereum/core/state"
	"github.com/ethereum/go-ethereum/core/types"
	"github.com/ethereum/go-ethereum/crypto"
	"github.com/ethereum/go-ethereum/ethdb"
	"github.com/ethereum/go-ethereum/log"
	"github.com/ethereum/go-ethereum/params"
	"github.com/ethereum/go-ethereum/rlp"
	"github.com/ethereum/go-ethereum/trie"
	"github.com/ethereum/go-ethereum/trie/triedb/pathdb"
	"github.com/holiman/uint256"
)

//go:generate go run github.com/fjl/gencodec -type Genesis -field-override genesisSpecMarshaling -out gen_genesis.go
//go:generate go run github.com/fjl/gencodec -type GenesisAccount -field-override genesisAccountMarshaling -out gen_genesis_account.go

var errGenesisNoConfig = errors.New("genesis has no chain configuration")

// Genesis specifies the header fields, state of a genesis block. It also defines hard
// fork switch-over blocks through the chain configuration.
type Genesis struct {
	Config     *params.ChainConfig `json:"config"`
	Nonce      uint64              `json:"nonce"`
	Timestamp  uint64              `json:"timestamp"`
	ExtraData  []byte              `json:"extraData"`
	GasLimit   uint64              `json:"gasLimit"   gencodec:"required"`
	Difficulty *big.Int            `json:"difficulty" gencodec:"required"`
	Mixhash    common.Hash         `json:"mixHash"`
	Coinbase   common.Address      `json:"coinbase"`
	Alloc      GenesisAlloc        `json:"alloc"      gencodec:"required"`

	// These fields are used for consensus tests. Please don't use them
	// in actual genesis blocks.
	Number        uint64      `json:"number"`
	GasUsed       uint64      `json:"gasUsed"`
	ParentHash    common.Hash `json:"parentHash"`
	BaseFee       *big.Int    `json:"baseFeePerGas"` // EIP-1559
<<<<<<< HEAD
	ExcessBlobGas *uint64     `json:"excessBlobGas"` // EIP-4844, TODO(Nathan): remove tag `omitempty` after cancun fork
	BlobGasUsed   *uint64     `json:"blobGasUsed"`   // EIP-4844, TODO(Nathan): remove tag `omitempty` after cancun fork
=======
	ExcessBlobGas *uint64     `json:"excessBlobGas"` // EIP-4844
	BlobGasUsed   *uint64     `json:"blobGasUsed"`   // EIP-4844
>>>>>>> 64981014
}

func ReadGenesis(db ethdb.Database) (*Genesis, error) {
	var genesis Genesis
	stored := rawdb.ReadCanonicalHash(db, 0)
	if (stored == common.Hash{}) {
		return nil, fmt.Errorf("invalid genesis hash in database: %x", stored)
	}
	blob := rawdb.ReadGenesisStateSpec(db, stored)
	if blob == nil {
		return nil, errors.New("genesis state missing from db")
	}
	if len(blob) != 0 {
		if err := genesis.Alloc.UnmarshalJSON(blob); err != nil {
			return nil, fmt.Errorf("could not unmarshal genesis state json: %s", err)
		}
	}
	genesis.Config = rawdb.ReadChainConfig(db, stored)
	if genesis.Config == nil {
		return nil, errors.New("genesis config missing from db")
	}
	genesisBlock := rawdb.ReadBlock(db, stored, 0)
	if genesisBlock == nil {
		return nil, errors.New("genesis block missing from db")
	}
	genesisHeader := genesisBlock.Header()
	genesis.Nonce = genesisHeader.Nonce.Uint64()
	genesis.Timestamp = genesisHeader.Time
	genesis.ExtraData = genesisHeader.Extra
	genesis.GasLimit = genesisHeader.GasLimit
	genesis.Difficulty = genesisHeader.Difficulty
	genesis.Mixhash = genesisHeader.MixDigest
	genesis.Coinbase = genesisHeader.Coinbase
	genesis.BaseFee = genesisHeader.BaseFee
	genesis.ExcessBlobGas = genesisHeader.ExcessBlobGas
	genesis.BlobGasUsed = genesisHeader.BlobGasUsed

	return &genesis, nil
}

// GenesisAlloc specifies the initial state that is part of the genesis block.
type GenesisAlloc map[common.Address]GenesisAccount

func (ga *GenesisAlloc) UnmarshalJSON(data []byte) error {
	m := make(map[common.UnprefixedAddress]GenesisAccount)
	if err := json.Unmarshal(data, &m); err != nil {
		return err
	}
	*ga = make(GenesisAlloc)
	for addr, a := range m {
		(*ga)[common.Address(addr)] = a
	}
	return nil
}

// hash computes the state root according to the genesis specification.
func (ga *GenesisAlloc) hash(isVerkle bool) (common.Hash, error) {
	// If a genesis-time verkle trie is requested, create a trie config
	// with the verkle trie enabled so that the tree can be initialized
	// as such.
	var config *trie.Config
	if isVerkle {
		config = &trie.Config{
			PathDB:   pathdb.Defaults,
			IsVerkle: true,
		}
	}
	// Create an ephemeral in-memory database for computing hash,
	// all the derived states will be discarded to not pollute disk.
	db := state.NewDatabaseWithConfig(rawdb.NewMemoryDatabase(), config)
	statedb, err := state.New(types.EmptyRootHash, db, nil)
	if err != nil {
		return common.Hash{}, err
	}
	for addr, account := range *ga {
		if account.Balance != nil {
			statedb.AddBalance(addr, uint256.MustFromBig(account.Balance))
		}
		statedb.SetCode(addr, account.Code)
		statedb.SetNonce(addr, account.Nonce)
		for key, value := range account.Storage {
			statedb.SetState(addr, key, value)
		}
	}
	statedb.IntermediateRoot(false)
	root, _, err := statedb.Commit(0, nil)
	return root, err
}

// flush is very similar with hash, but the main difference is all the generated
// states will be persisted into the given database. Also, the genesis state
// specification will be flushed as well.
func (ga *GenesisAlloc) flush(db ethdb.Database, triedb *trie.Database, blockhash common.Hash) error {
	trieConfig := triedb.Config()
	if trieConfig != nil {
		trieConfig.NoTries = false
	}
	statedb, err := state.New(types.EmptyRootHash, state.NewDatabaseWithNodeDB(db, triedb), nil)
	if err != nil {
		return err
	}
	for addr, account := range *ga {
		if account.Balance != nil {
			statedb.AddBalance(addr, uint256.MustFromBig(account.Balance))
		}
		statedb.SetCode(addr, account.Code)
		statedb.SetNonce(addr, account.Nonce)
		for key, value := range account.Storage {
			statedb.SetState(addr, key, value)
		}
	}
	statedb.IntermediateRoot(false)
	root, _, err := statedb.Commit(0, nil)
	if err != nil {
		return err
	}
	// Commit newly generated states into disk if it's not empty.
	if root != types.EmptyRootHash {
		if err := triedb.Commit(root, true); err != nil {
			return err
		}
	}
	// Marshal the genesis state specification and persist.
	blob, err := json.Marshal(ga)
	if err != nil {
		return err
	}
	rawdb.WriteGenesisStateSpec(db, blockhash, blob)
	return nil
}

// GenesisAccount is an account in the state of the genesis block.
type GenesisAccount struct {
	Code       []byte                      `json:"code,omitempty"`
	Storage    map[common.Hash]common.Hash `json:"storage,omitempty"`
	Balance    *big.Int                    `json:"balance" gencodec:"required"`
	Nonce      uint64                      `json:"nonce,omitempty"`
	PrivateKey []byte                      `json:"secretKey,omitempty"` // for tests
}

// field type overrides for gencodec
type genesisSpecMarshaling struct {
	Nonce         math.HexOrDecimal64
	Timestamp     math.HexOrDecimal64
	ExtraData     hexutil.Bytes
	GasLimit      math.HexOrDecimal64
	GasUsed       math.HexOrDecimal64
	Number        math.HexOrDecimal64
	Difficulty    *math.HexOrDecimal256
	Alloc         map[common.UnprefixedAddress]GenesisAccount
	BaseFee       *math.HexOrDecimal256
	ExcessBlobGas *math.HexOrDecimal64
	BlobGasUsed   *math.HexOrDecimal64
}

type genesisAccountMarshaling struct {
	Code       hexutil.Bytes
	Balance    *math.HexOrDecimal256
	Nonce      math.HexOrDecimal64
	Storage    map[storageJSON]storageJSON
	PrivateKey hexutil.Bytes
}

// storageJSON represents a 256 bit byte array, but allows less than 256 bits when
// unmarshaling from hex.
type storageJSON common.Hash

func (h *storageJSON) UnmarshalText(text []byte) error {
	text = bytes.TrimPrefix(text, []byte("0x"))
	if len(text) > 64 {
		return fmt.Errorf("too many hex characters in storage key/value %q", text)
	}
	offset := len(h) - len(text)/2 // pad on the left
	if _, err := hex.Decode(h[offset:], text); err != nil {
		return fmt.Errorf("invalid hex storage key/value %q", text)
	}
	return nil
}

func (h storageJSON) MarshalText() ([]byte, error) {
	return hexutil.Bytes(h[:]).MarshalText()
}

// GenesisMismatchError is raised when trying to overwrite an existing
// genesis block with an incompatible one.
type GenesisMismatchError struct {
	Stored, New common.Hash
}

func (e *GenesisMismatchError) Error() string {
	return fmt.Sprintf("database contains incompatible genesis (have %x, new %x)", e.Stored, e.New)
}

// ChainOverrides contains the changes to chain config
// Typically, these modifications involve hardforks that are not enabled on the BSC mainnet, intended for testing purposes.
type ChainOverrides struct {
	OverrideShanghai *uint64
	OverrideKepler   *uint64
	OverrideCancun   *uint64
	OverrideVerkle   *uint64
	OverrideFeynman  *uint64
}

// SetupGenesisBlock writes or updates the genesis block in db.
// The block that will be used is:
//
//	                     genesis == nil       genesis != nil
//	                  +------------------------------------------
//	db has no genesis |  main-net default  |  genesis
//	db has genesis    |  from DB           |  genesis (if compatible)
//
// The stored chain configuration will be updated if it is compatible (i.e. does not
// specify a fork block below the local head block). In case of a conflict, the
// error is a *params.ConfigCompatError and the new, unwritten config is returned.
//
// The returned chain configuration is never nil.
func SetupGenesisBlock(db ethdb.Database, triedb *trie.Database, genesis *Genesis) (*params.ChainConfig, common.Hash, error) {
	return SetupGenesisBlockWithOverride(db, triedb, genesis, nil)
}

func SetupGenesisBlockWithOverride(db ethdb.Database, triedb *trie.Database, genesis *Genesis, overrides *ChainOverrides) (*params.ChainConfig, common.Hash, error) {
	if genesis != nil && genesis.Config == nil {
		return params.AllEthashProtocolChanges, common.Hash{}, errGenesisNoConfig
	}
	applyOverrides := func(config *params.ChainConfig) {
		if config != nil {
			if overrides != nil && overrides.OverrideShanghai != nil {
				config.ShanghaiTime = overrides.OverrideShanghai
			}
			if overrides != nil && overrides.OverrideKepler != nil {
				config.KeplerTime = overrides.OverrideKepler
			}
			if overrides != nil && overrides.OverrideCancun != nil {
				config.CancunTime = overrides.OverrideCancun
			}
			if overrides != nil && overrides.OverrideVerkle != nil {
				config.VerkleTime = overrides.OverrideVerkle
			}
			if overrides != nil && overrides.OverrideFeynman != nil {
				config.FeynmanTime = overrides.OverrideFeynman
			}
		}
	}
	// Just commit the new block if there is no stored genesis block.
	stored := rawdb.ReadCanonicalHash(db, 0)
	if (stored == common.Hash{}) {
		if genesis == nil {
			log.Info("Writing default BSC mainnet genesis block")
			genesis = DefaultBSCGenesisBlock()
		} else {
			log.Info("Writing custom genesis block")
		}
		applyOverrides(genesis.Config)
		block, err := genesis.Commit(db, triedb)
		if err != nil {
			return genesis.Config, common.Hash{}, err
		}
		log.Info("genesis block hash", "hash", block.Hash())
		return genesis.Config, block.Hash(), nil
	}
	// The genesis block is present(perhaps in ancient database) while the
	// state database is not initialized yet. It can happen that the node
	// is initialized with an external ancient store. Commit genesis state
	// in this case.
	header := rawdb.ReadHeader(db, stored, 0)
	if header.Root != types.EmptyRootHash && !triedb.Initialized(header.Root) {
		if genesis == nil {
			genesis = DefaultBSCGenesisBlock()
		}
		applyOverrides(genesis.Config)
		// Ensure the stored genesis matches with the given one.
		hash := genesis.ToBlock().Hash()
		if hash != stored {
			return genesis.Config, hash, &GenesisMismatchError{stored, hash}
		}
		block, err := genesis.Commit(db, triedb)
		if err != nil {
			return genesis.Config, hash, err
		}
		return genesis.Config, block.Hash(), nil
	}
	// Check whether the genesis block is already written.
	if genesis != nil {
		applyOverrides(genesis.Config)
		hash := genesis.ToBlock().Hash()
		if hash != stored {
			return genesis.Config, hash, &GenesisMismatchError{stored, hash}
		}
	}
	// Get the existing chain configuration.
	newcfg := genesis.configOrDefault(stored)
	applyOverrides(newcfg)
	if err := newcfg.CheckConfigForkOrder(); err != nil {
		return newcfg, common.Hash{}, err
	}
	storedcfg := rawdb.ReadChainConfig(db, stored)
	if storedcfg == nil {
		log.Warn("Found genesis block without chain config")
		rawdb.WriteChainConfig(db, stored, newcfg)
		return newcfg, stored, nil
	}
	storedData, _ := json.Marshal(storedcfg)
	// Special case: if a private network is being used (no genesis and also no
	// mainnet hash in the database), we must not apply the `configOrDefault`
	// chain config as that would be AllProtocolChanges (applying any new fork
	// on top of an existing private network genesis block). In that case, only
	// apply the overrides.
	if genesis == nil && stored != params.MainnetGenesisHash &&
		stored != params.ChapelGenesisHash && stored != params.RialtoGenesisHash && stored != params.BSCGenesisHash {
		newcfg = storedcfg
		applyOverrides(newcfg)
	}
	// Check config compatibility and write the config. Compatibility errors
	// are returned to the caller unless we're already at block zero.
	head := rawdb.ReadHeadHeader(db)
	if head == nil {
		return newcfg, stored, errors.New("missing head header")
	}
	compatErr := storedcfg.CheckCompatible(newcfg, head.Number.Uint64(), head.Time)
	if compatErr != nil && ((head.Number.Uint64() != 0 && compatErr.RewindToBlock != 0) || (head.Time != 0 && compatErr.RewindToTime != 0)) {
		return newcfg, stored, compatErr
	}
	// Don't overwrite if the old is identical to the new
	if newData, _ := json.Marshal(newcfg); !bytes.Equal(storedData, newData) {
		rawdb.WriteChainConfig(db, stored, newcfg)
	}
	return newcfg, stored, nil
}

// LoadChainConfig retrieves the predefined chain configuration for the built-in network.
// For non-built-in networks, it first attempts to load the stored chain configuration from the database.
// If the configuration is not present, it returns the configuration specified in the provided genesis specification.
func LoadChainConfig(db ethdb.Database, genesis *Genesis) (*params.ChainConfig, common.Hash, error) {
	// Load the stored chain config from the database. It can be nil
	// in case the database is empty. Notably, we only care about the
	// chain config corresponds to the canonical chain.
	stored := rawdb.ReadCanonicalHash(db, 0)
	if stored != (common.Hash{}) {
		builtInConf := params.GetBuiltInChainConfig(stored)
		if builtInConf != nil {
			return builtInConf, stored, nil
		}
		storedcfg := rawdb.ReadChainConfig(db, stored)
		if storedcfg != nil {
			return storedcfg, stored, nil
		}
	}
	// Load the config from the provided genesis specification
	if genesis != nil {
		// Reject invalid genesis spec without valid chain config
		if genesis.Config == nil {
			return nil, common.Hash{}, errGenesisNoConfig
		}
		// If the canonical genesis header is present, but the chain
		// config is missing(initialize the empty leveldb with an
		// external ancient chain segment), ensure the provided genesis
		// is matched.
		if stored != (common.Hash{}) && genesis.ToBlock().Hash() != stored {
			return nil, common.Hash{}, &GenesisMismatchError{stored, genesis.ToBlock().Hash()}
		}
		return genesis.Config, stored, nil
	}
	// There is no stored chain config and no new config provided,
	// In this case the default chain config(mainnet) will be used
	return params.BSCChainConfig, params.BSCGenesisHash, nil
}

func (g *Genesis) configOrDefault(ghash common.Hash) *params.ChainConfig {
	conf := params.GetBuiltInChainConfig(ghash)
	if conf != nil {
		return conf
	}
	if g != nil {
		return g.Config // it could be a custom config for QA test, just return
	}
	return params.AllEthashProtocolChanges
}

// IsVerkle indicates whether the state is already stored in a verkle
// tree at genesis time.
func (g *Genesis) IsVerkle() bool {
	return g.Config.IsVerkle(new(big.Int).SetUint64(g.Number), g.Timestamp)
}

// ToBlock returns the genesis block according to genesis specification.
func (g *Genesis) ToBlock() *types.Block {
	root, err := g.Alloc.hash(g.IsVerkle())
	if err != nil {
		panic(err)
	}
	head := &types.Header{
		Number:     new(big.Int).SetUint64(g.Number),
		Nonce:      types.EncodeNonce(g.Nonce),
		Time:       g.Timestamp,
		ParentHash: g.ParentHash,
		Extra:      g.ExtraData,
		GasLimit:   g.GasLimit,
		GasUsed:    g.GasUsed,
		BaseFee:    g.BaseFee,
		Difficulty: g.Difficulty,
		MixDigest:  g.Mixhash,
		Coinbase:   g.Coinbase,
		Root:       root,
	}
	if g.GasLimit == 0 {
		head.GasLimit = params.GenesisGasLimit
	}
	if g.Difficulty == nil && g.Mixhash == (common.Hash{}) {
		head.Difficulty = params.GenesisDifficulty
	}
	if g.Config != nil && g.Config.IsLondon(common.Big0) {
		if g.BaseFee != nil {
			head.BaseFee = g.BaseFee
		} else {
			if g.Config.Parlia != nil {
				head.BaseFee = new(big.Int).SetUint64(params.InitialBaseFeeForBSC)
			} else {
				head.BaseFee = new(big.Int).SetUint64(params.InitialBaseFee)
			}
		}
	}
	var withdrawals []*types.Withdrawal
	if conf := g.Config; conf != nil {
		num := big.NewInt(int64(g.Number))
		if conf.Parlia == nil && conf.IsShanghai(num, g.Timestamp) {
			head.WithdrawalsHash = &types.EmptyWithdrawalsHash
			withdrawals = make([]*types.Withdrawal, 0)
		}
		if conf.IsCancun(num, g.Timestamp) {
			// EIP-4788: The parentBeaconBlockRoot of the genesis block is always
			// the zero hash. This is because the genesis block does not have a parent
			// by definition.
			head.ParentBeaconRoot = new(common.Hash)
			// EIP-4844 fields
			head.ExcessBlobGas = g.ExcessBlobGas
			head.BlobGasUsed = g.BlobGasUsed
			if head.ExcessBlobGas == nil {
				head.ExcessBlobGas = new(uint64)
			}
			if head.BlobGasUsed == nil {
				head.BlobGasUsed = new(uint64)
			}
			if conf.Parlia != nil {
				head.WithdrawalsHash = new(common.Hash)
			}
		}
	}
	return types.NewBlock(head, nil, nil, nil, trie.NewStackTrie(nil)).WithWithdrawals(withdrawals)
}

// Commit writes the block and state of a genesis specification to the database.
// The block is committed as the canonical head block.
func (g *Genesis) Commit(db ethdb.Database, triedb *trie.Database) (*types.Block, error) {
	block := g.ToBlock()
	if block.Number().Sign() != 0 {
		return nil, errors.New("can't commit genesis block with number > 0")
	}
	config := g.Config
	if config == nil {
		config = params.AllEthashProtocolChanges
	}
	if err := config.CheckConfigForkOrder(); err != nil {
		return nil, err
	}
	if config.Clique != nil && len(block.Extra()) < 32+crypto.SignatureLength {
		return nil, errors.New("can't start clique chain without signers")
	}
	// All the checks has passed, flush the states derived from the genesis
	// specification as well as the specification itself into the provided
	// database.
	if err := g.Alloc.flush(db, triedb, block.Hash()); err != nil {
		return nil, err
	}
	rawdb.WriteTd(db, block.Hash(), block.NumberU64(), block.Difficulty())
	rawdb.WriteBlock(db, block)
	rawdb.WriteReceipts(db, block.Hash(), block.NumberU64(), nil)
	rawdb.WriteCanonicalHash(db, block.Hash(), block.NumberU64())
	rawdb.WriteHeadBlockHash(db, block.Hash())
	rawdb.WriteHeadFastBlockHash(db, block.Hash())
	rawdb.WriteHeadHeaderHash(db, block.Hash())
	rawdb.WriteChainConfig(db, block.Hash(), config)
	return block, nil
}

// MustCommit writes the genesis block and state to db, panicking on error.
// The block is committed as the canonical head block.
func (g *Genesis) MustCommit(db ethdb.Database, triedb *trie.Database) *types.Block {
	block, err := g.Commit(db, triedb)
	if err != nil {
		panic(err)
	}
	return block
}

// DefaultGenesisBlock returns the Ethereum main net genesis block.
func DefaultGenesisBlock() *Genesis {
	return &Genesis{
		Config:     params.MainnetChainConfig,
		Nonce:      66,
		ExtraData:  hexutil.MustDecode("0x11bbe8db4e347b4e8c937c1c8370e4b5ed33adb3db69cbdb7a38e1e50b1b82fa"),
		GasLimit:   5000,
		Difficulty: big.NewInt(17179869184),
		Alloc:      decodePrealloc(mainnetAllocData),
	}
}

// DefaultBSCGenesisBlock returns the BSC mainnet genesis block.
func DefaultBSCGenesisBlock() *Genesis {
	alloc := decodePrealloc(bscMainnetAllocData)
	return &Genesis{
		Config:     params.BSCChainConfig,
		Nonce:      0,
		ExtraData:  hexutil.MustDecode("0x00000000000000000000000000000000000000000000000000000000000000002a7cdd959bfe8d9487b2a43b33565295a698f7e26488aa4d1955ee33403f8ccb1d4de5fb97c7ade29ef9f4360c606c7ab4db26b016007d3ad0ab86a0ee01c3b1283aa067c58eab4709f85e99d46de5fe685b1ded8013785d6623cc18d214320b6bb6475978f3adfc719c99674c072166708589033e2d9afec2be4ec20253b8642161bc3f444f53679c1f3d472f7be8361c80a4c1e7e9aaf001d0877f1cfde218ce2fd7544e0b2cc94692d4a704debef7bcb61328b8f7166496996a7da21cf1f1b04d9b3e26a3d0772d4c407bbe49438ed859fe965b140dcf1aab71a96bbad7cf34b5fa511d8e963dbba288b1960e75d64430b3230294d12c6ab2aac5c2cd68e80b16b581ea0a6e3c511bbd10f4519ece37dc24887e11b55d7ae2f5b9e386cd1b50a4550696d957cb4900f03a82012708dafc9e1b880fd083b32182b869be8e0922b81f8e175ffde54d797fe11eb03f9e3bf75f1d68bf0b8b6fb4e317a0f9d6f03eaf8ce6675bc60d8c4d90829ce8f72d0163c1d5cf348a862d55063035e7a025f4da968de7e4d7e4004197917f4070f1d6caa02bbebaebb5d7e581e4b66559e635f805ff0000000000000000000000000000000000000000000000000000000000000000000000000000000000000000000000000000000000000000000000000000000000"),
		GasLimit:   40000000,
		Difficulty: big.NewInt(1),
		Mixhash:    common.Hash(hexutil.MustDecode("0x0000000000000000000000000000000000000000000000000000000000000000")),
		Coinbase:   common.HexToAddress("0xffffFFFfFFffffffffffffffFfFFFfffFFFfFFfE"),
		Timestamp:  0x5e9da7ce,
		Alloc:      alloc,
	}
}

// DefaultChapelGenesisBlock returns the BSC mainnet genesis block.
func DefaultChapelGenesisBlock() *Genesis {
	alloc := decodePrealloc(bscChapelAllocData)
	return &Genesis{
		Config:     params.ChapelChainConfig,
		Nonce:      0,
		ExtraData:  hexutil.MustDecode("0x00000000000000000000000000000000000000000000000000000000000000001284214b9b9c85549ab3d2b972df0deef66ac2c9b71b214cb885500844365e95cd9942c7276e7fd8a2959d3f95eae5dc7d70144ce1b73b403b7eb6e0980a75ecd1309ea12fa2ed87a8744fbfc9b863d535552c16704d214347f29fa77f77da6d75d7c752f474cf03cceff28abc65c9cbae594f725c80e12d0000000000000000000000000000000000000000000000000000000000000000000000000000000000000000000000000000000000000000000000000000000000"),
		GasLimit:   40000000,
		Difficulty: big.NewInt(1),
		Mixhash:    common.Hash(hexutil.MustDecode("0x0000000000000000000000000000000000000000000000000000000000000000")),
		Coinbase:   common.HexToAddress("0xffffFFFfFFffffffffffffffFfFFFfffFFFfFFfE"),
		Timestamp:  0x5e9da7ce,
		Alloc:      alloc,
	}
}

// DeveloperGenesisBlock returns the 'geth --dev' genesis block.
func DeveloperGenesisBlock(gasLimit uint64, faucet *common.Address) *Genesis {
	// Override the default period to the user requested one
	config := *params.AllDevChainProtocolChanges

	// Assemble and return the genesis with the precompiles and faucet pre-funded
	genesis := &Genesis{
		Config:     &config,
		GasLimit:   gasLimit,
		BaseFee:    big.NewInt(params.InitialBaseFee),
		Difficulty: big.NewInt(1),
		Alloc: map[common.Address]GenesisAccount{
			common.BytesToAddress([]byte{1}): {Balance: big.NewInt(1)}, // ECRecover
			common.BytesToAddress([]byte{2}): {Balance: big.NewInt(1)}, // SHA256
			common.BytesToAddress([]byte{3}): {Balance: big.NewInt(1)}, // RIPEMD
			common.BytesToAddress([]byte{4}): {Balance: big.NewInt(1)}, // Identity
			common.BytesToAddress([]byte{5}): {Balance: big.NewInt(1)}, // ModExp
			common.BytesToAddress([]byte{6}): {Balance: big.NewInt(1)}, // ECAdd
			common.BytesToAddress([]byte{7}): {Balance: big.NewInt(1)}, // ECScalarMul
			common.BytesToAddress([]byte{8}): {Balance: big.NewInt(1)}, // ECPairing
			common.BytesToAddress([]byte{9}): {Balance: big.NewInt(1)}, // BLAKE2b
		},
	}
	if faucet != nil {
		genesis.Alloc[*faucet] = GenesisAccount{Balance: new(big.Int).Sub(new(big.Int).Lsh(big.NewInt(1), 256), big.NewInt(9))}
	}
	return genesis
}

func decodePrealloc(data string) GenesisAlloc {
	var p []struct {
		Addr    *big.Int
		Balance *big.Int
		Misc    *struct {
			Nonce uint64
			Code  []byte
			Slots []struct {
				Key common.Hash
				Val common.Hash
			}
		} `rlp:"optional"`
	}
	if err := rlp.NewStream(strings.NewReader(data), 0).Decode(&p); err != nil {
		panic(err)
	}
	ga := make(GenesisAlloc, len(p))
	for _, account := range p {
		acc := GenesisAccount{Balance: account.Balance}
		if account.Misc != nil {
			acc.Nonce = account.Misc.Nonce
			acc.Code = account.Misc.Code

			acc.Storage = make(map[common.Hash]common.Hash)
			for _, slot := range account.Misc.Slots {
				acc.Storage[slot.Key] = slot.Val
			}
		}
		ga[common.BigToAddress(account.Addr)] = acc
	}
	return ga
}<|MERGE_RESOLUTION|>--- conflicted
+++ resolved
@@ -65,13 +65,8 @@
 	GasUsed       uint64      `json:"gasUsed"`
 	ParentHash    common.Hash `json:"parentHash"`
 	BaseFee       *big.Int    `json:"baseFeePerGas"` // EIP-1559
-<<<<<<< HEAD
-	ExcessBlobGas *uint64     `json:"excessBlobGas"` // EIP-4844, TODO(Nathan): remove tag `omitempty` after cancun fork
-	BlobGasUsed   *uint64     `json:"blobGasUsed"`   // EIP-4844, TODO(Nathan): remove tag `omitempty` after cancun fork
-=======
 	ExcessBlobGas *uint64     `json:"excessBlobGas"` // EIP-4844
 	BlobGasUsed   *uint64     `json:"blobGasUsed"`   // EIP-4844
->>>>>>> 64981014
 }
 
 func ReadGenesis(db ethdb.Database) (*Genesis, error) {
