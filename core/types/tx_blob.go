// Copyright 2023 The go-ethereum Authors
// This file is part of the go-ethereum library.
//
// The go-ethereum library is free software: you can redistribute it and/or modify
// it under the terms of the GNU Lesser General Public License as published by
// the Free Software Foundation, either version 3 of the License, or
// (at your option) any later version.
//
// The go-ethereum library is distributed in the hope that it will be useful,
// but WITHOUT ANY WARRANTY; without even the implied warranty of
// MERCHANTABILITY or FITNESS FOR A PARTICULAR PURPOSE. See the
// GNU Lesser General Public License for more details.
//
// You should have received a copy of the GNU Lesser General Public License
// along with the go-ethereum library. If not, see <http://www.gnu.org/licenses/>.

package types

import (
	"bytes"
	"crypto/sha256"
	"math/big"

	"github.com/ethereum/go-ethereum/common"
	"github.com/ethereum/go-ethereum/crypto/kzg4844"
	"github.com/ethereum/go-ethereum/params"
	"github.com/ethereum/go-ethereum/rlp"
	"github.com/holiman/uint256"
)

// BlobTx represents an EIP-4844 transaction.
type BlobTx struct {
	ChainID    *uint256.Int
	Nonce      uint64
	GasTipCap  *uint256.Int // a.k.a. maxPriorityFeePerGas
	GasFeeCap  *uint256.Int // a.k.a. maxFeePerGas
	Gas        uint64
	To         common.Address
	Value      *uint256.Int
	Data       []byte
	AccessList AccessList
	BlobFeeCap *uint256.Int // a.k.a. maxFeePerBlobGas
	BlobHashes []common.Hash

	// A blob transaction can optionally contain blobs. This field must be set when BlobTx
	// is used to create a transaction for signing.
	Sidecar *BlobTxSidecar `rlp:"-"`

	// Signature values
	V *uint256.Int `json:"v" gencodec:"required"`
	R *uint256.Int `json:"r" gencodec:"required"`
	S *uint256.Int `json:"s" gencodec:"required"`
}

type BlobTxSidecars []*BlobTxSidecar

<<<<<<< HEAD
=======
// Len returns the length of s.
func (s BlobTxSidecars) Len() int { return len(s) }

// EncodeIndex encodes the i'th BlobTxSidecar to w. Note that this does not check for errors
// because we assume that BlobTxSidecars will only ever contain valid sidecars
func (s BlobTxSidecars) EncodeIndex(i int, w *bytes.Buffer) {
	rlp.Encode(w, s[i])
}

>>>>>>> 8c8eac03
// BlobTxSidecar contains the blobs of a blob transaction.
type BlobTxSidecar struct {
	Blobs       []kzg4844.Blob       // Blobs needed by the blob pool
	Commitments []kzg4844.Commitment // Commitments needed by the blob pool
	Proofs      []kzg4844.Proof      // Proofs needed by the blob pool
}

// BlobHashes computes the blob hashes of the given blobs.
func (sc *BlobTxSidecar) BlobHashes() []common.Hash {
	hasher := sha256.New()
	h := make([]common.Hash, len(sc.Commitments))
	for i := range sc.Blobs {
		h[i] = kzg4844.CalcBlobHashV1(hasher, &sc.Commitments[i])
	}
	return h
}

// encodedSize computes the RLP size of the sidecar elements. This does NOT return the
// encoded size of the BlobTxSidecar, it's just a helper for tx.Size().
func (sc *BlobTxSidecar) encodedSize() uint64 {
	var blobs, commitments, proofs uint64
	for i := range sc.Blobs {
		blobs += rlp.BytesSize(sc.Blobs[i][:])
	}
	for i := range sc.Commitments {
		commitments += rlp.BytesSize(sc.Commitments[i][:])
	}
	for i := range sc.Proofs {
		proofs += rlp.BytesSize(sc.Proofs[i][:])
	}
	return rlp.ListSize(blobs) + rlp.ListSize(commitments) + rlp.ListSize(proofs)
}

// blobTxWithBlobs is used for encoding of transactions when blobs are present.
type blobTxWithBlobs struct {
	BlobTx      *BlobTx
	Blobs       []kzg4844.Blob
	Commitments []kzg4844.Commitment
	Proofs      []kzg4844.Proof
}

// copy creates a deep copy of the transaction data and initializes all fields.
func (tx *BlobTx) copy() TxData {
	cpy := &BlobTx{
		Nonce: tx.Nonce,
		To:    tx.To,
		Data:  common.CopyBytes(tx.Data),
		Gas:   tx.Gas,
		// These are copied below.
		AccessList: make(AccessList, len(tx.AccessList)),
		BlobHashes: make([]common.Hash, len(tx.BlobHashes)),
		Value:      new(uint256.Int),
		ChainID:    new(uint256.Int),
		GasTipCap:  new(uint256.Int),
		GasFeeCap:  new(uint256.Int),
		BlobFeeCap: new(uint256.Int),
		V:          new(uint256.Int),
		R:          new(uint256.Int),
		S:          new(uint256.Int),
	}
	copy(cpy.AccessList, tx.AccessList)
	copy(cpy.BlobHashes, tx.BlobHashes)

	if tx.Value != nil {
		cpy.Value.Set(tx.Value)
	}
	if tx.ChainID != nil {
		cpy.ChainID.Set(tx.ChainID)
	}
	if tx.GasTipCap != nil {
		cpy.GasTipCap.Set(tx.GasTipCap)
	}
	if tx.GasFeeCap != nil {
		cpy.GasFeeCap.Set(tx.GasFeeCap)
	}
	if tx.BlobFeeCap != nil {
		cpy.BlobFeeCap.Set(tx.BlobFeeCap)
	}
	if tx.V != nil {
		cpy.V.Set(tx.V)
	}
	if tx.R != nil {
		cpy.R.Set(tx.R)
	}
	if tx.S != nil {
		cpy.S.Set(tx.S)
	}
	if tx.Sidecar != nil {
		cpy.Sidecar = &BlobTxSidecar{
			Blobs:       append([]kzg4844.Blob(nil), tx.Sidecar.Blobs...),
			Commitments: append([]kzg4844.Commitment(nil), tx.Sidecar.Commitments...),
			Proofs:      append([]kzg4844.Proof(nil), tx.Sidecar.Proofs...),
		}
	}
	return cpy
}

// accessors for innerTx.
func (tx *BlobTx) txType() byte           { return BlobTxType }
func (tx *BlobTx) chainID() *big.Int      { return tx.ChainID.ToBig() }
func (tx *BlobTx) accessList() AccessList { return tx.AccessList }
func (tx *BlobTx) data() []byte           { return tx.Data }
func (tx *BlobTx) gas() uint64            { return tx.Gas }
func (tx *BlobTx) gasFeeCap() *big.Int    { return tx.GasFeeCap.ToBig() }
func (tx *BlobTx) gasTipCap() *big.Int    { return tx.GasTipCap.ToBig() }
func (tx *BlobTx) gasPrice() *big.Int     { return tx.GasFeeCap.ToBig() }
func (tx *BlobTx) value() *big.Int        { return tx.Value.ToBig() }
func (tx *BlobTx) nonce() uint64          { return tx.Nonce }
func (tx *BlobTx) to() *common.Address    { tmp := tx.To; return &tmp }
func (tx *BlobTx) blobGas() uint64        { return params.BlobTxBlobGasPerBlob * uint64(len(tx.BlobHashes)) }

func (tx *BlobTx) effectiveGasPrice(dst *big.Int, baseFee *big.Int) *big.Int {
	if baseFee == nil {
		return dst.Set(tx.GasFeeCap.ToBig())
	}
	tip := dst.Sub(tx.GasFeeCap.ToBig(), baseFee)
	if tip.Cmp(tx.GasTipCap.ToBig()) > 0 {
		tip.Set(tx.GasTipCap.ToBig())
	}
	return tip.Add(tip, baseFee)
}

func (tx *BlobTx) rawSignatureValues() (v, r, s *big.Int) {
	return tx.V.ToBig(), tx.R.ToBig(), tx.S.ToBig()
}

func (tx *BlobTx) setSignatureValues(chainID, v, r, s *big.Int) {
	tx.ChainID.SetFromBig(chainID)
	tx.V.SetFromBig(v)
	tx.R.SetFromBig(r)
	tx.S.SetFromBig(s)
}

func (tx *BlobTx) withoutSidecar() *BlobTx {
	cpy := *tx
	cpy.Sidecar = nil
	return &cpy
}

func (tx *BlobTx) encode(b *bytes.Buffer) error {
	if tx.Sidecar == nil {
		return rlp.Encode(b, tx)
	}
	inner := &blobTxWithBlobs{
		BlobTx:      tx,
		Blobs:       tx.Sidecar.Blobs,
		Commitments: tx.Sidecar.Commitments,
		Proofs:      tx.Sidecar.Proofs,
	}
	return rlp.Encode(b, inner)
}

func (tx *BlobTx) decode(input []byte) error {
	// Here we need to support two formats: the network protocol encoding of the tx (with
	// blobs) or the canonical encoding without blobs.
	//
	// The two encodings can be distinguished by checking whether the first element of the
	// input list is itself a list.

	outerList, _, err := rlp.SplitList(input)
	if err != nil {
		return err
	}
	firstElemKind, _, _, err := rlp.Split(outerList)
	if err != nil {
		return err
	}

	if firstElemKind != rlp.List {
		return rlp.DecodeBytes(input, tx)
	}
	// It's a tx with blobs.
	var inner blobTxWithBlobs
	if err := rlp.DecodeBytes(input, &inner); err != nil {
		return err
	}
	*tx = *inner.BlobTx
	tx.Sidecar = &BlobTxSidecar{
		Blobs:       inner.Blobs,
		Commitments: inner.Commitments,
		Proofs:      inner.Proofs,
	}
	return nil
}<|MERGE_RESOLUTION|>--- conflicted
+++ resolved
@@ -54,8 +54,6 @@
 
 type BlobTxSidecars []*BlobTxSidecar
 
-<<<<<<< HEAD
-=======
 // Len returns the length of s.
 func (s BlobTxSidecars) Len() int { return len(s) }
 
@@ -65,7 +63,6 @@
 	rlp.Encode(w, s[i])
 }
 
->>>>>>> 8c8eac03
 // BlobTxSidecar contains the blobs of a blob transaction.
 type BlobTxSidecar struct {
 	Blobs       []kzg4844.Blob       // Blobs needed by the blob pool
