package types

import (
	"bytes"
	"encoding/binary"
	"fmt"
	"math/big"
	"sort"
	"time"

	"github.com/ethereum/go-ethereum/crypto"
	"github.com/ethereum/go-ethereum/ethutil"
	"github.com/ethereum/go-ethereum/rlp"
)

type Header struct {
	// Hash to the previous block
	ParentHash []byte
	// Uncles of this block
	UncleHash []byte
	// The coin base address
	Coinbase []byte
	// Block Trie state
	Root []byte
	// Tx sha
	TxHash []byte
	// Receipt sha
	ReceiptHash []byte
	// Bloom
	Bloom []byte
	// Difficulty for the current block
	Difficulty *big.Int
	// The block number
	Number *big.Int
	// Gas limit
	GasLimit *big.Int
	// Gas used
	GasUsed *big.Int
	// Creation time
	Time uint64
	// Extra data
	Extra string
<<<<<<< HEAD
=======
	// SeedHash used for light client verification
	SeedHash []byte
>>>>>>> 67f8f83a
	// Mix digest for quick checking to prevent DOS
	MixDigest []byte
	// Nonce
	Nonce []byte
}

func (self *Header) rlpData(withNonce bool) []interface{} {
	fields := []interface{}{
		self.ParentHash,
		self.UncleHash,
		self.Coinbase,
		self.Root,
		self.TxHash,
		self.ReceiptHash,
		self.Bloom,
		self.Difficulty,
		self.Number,
		self.GasLimit,
		self.GasUsed,
		self.Time,
		self.Extra,
	}
	if withNonce {
		fields = append(fields, self.MixDigest, self.Nonce)
	}

	return fields
}

func (self *Header) RlpData() interface{} {
	return self.rlpData(true)
}

func (self *Header) Hash() []byte {
	return crypto.Sha3(ethutil.Encode(self.rlpData(true)))
}

func (self *Header) HashNoNonce() []byte {
	return crypto.Sha3(ethutil.Encode(self.rlpData(false)))
}

type Block struct {
	// Preset Hash for mock
	HeaderHash       []byte
	ParentHeaderHash []byte
	header           *Header
	uncles           []*Header
	transactions     Transactions
	Td               *big.Int

	receipts Receipts
	Reward   *big.Int
}

func NewBlock(parentHash []byte, coinbase []byte, root []byte, difficulty *big.Int, nonce uint64, extra string) *Block {
	header := &Header{
		Root:       root,
		ParentHash: parentHash,
		Coinbase:   coinbase,
		Difficulty: difficulty,
		Time:       uint64(time.Now().Unix()),
		Extra:      extra,
		GasUsed:    new(big.Int),
		GasLimit:   new(big.Int),
	}
	header.setNonce(nonce)

	block := &Block{header: header, Reward: new(big.Int)}

	return block
}

func (self *Header) setNonce(nonce uint64) {
	self.Nonce = make([]byte, 8)
	binary.BigEndian.PutUint64(self.Nonce, nonce)
}

func NewBlockWithHeader(header *Header) *Block {
	return &Block{header: header}
}

func (self *Block) DecodeRLP(s *rlp.Stream) error {
	var extblock struct {
		Header *Header
		Txs    []*Transaction
		Uncles []*Header
		TD     *big.Int // optional
	}
	if err := s.Decode(&extblock); err != nil {
		return err
	}
	self.header = extblock.Header
	self.uncles = extblock.Uncles
	self.transactions = extblock.Txs
	self.Td = extblock.TD
	return nil
}

func (self *Block) Header() *Header {
	return self.header
}

func (self *Block) Uncles() []*Header {
	return self.uncles
}

func (self *Block) SetUncles(uncleHeaders []*Header) {
	self.uncles = uncleHeaders
	self.header.UncleHash = crypto.Sha3(ethutil.Encode(uncleHeaders))
}

func (self *Block) Transactions() Transactions {
	return self.transactions
}

func (self *Block) Transaction(hash []byte) *Transaction {
	for _, transaction := range self.transactions {
		if bytes.Equal(hash, transaction.Hash()) {
			return transaction
		}
	}
	return nil
}

func (self *Block) SetTransactions(transactions Transactions) {
	self.transactions = transactions
	self.header.TxHash = DeriveSha(transactions)
}
func (self *Block) AddTransaction(transaction *Transaction) {
	self.transactions = append(self.transactions, transaction)
	self.SetTransactions(self.transactions)
}

func (self *Block) Receipts() Receipts {
	return self.receipts
}

func (self *Block) SetReceipts(receipts Receipts) {
	self.receipts = receipts
	self.header.ReceiptHash = DeriveSha(receipts)
	self.header.Bloom = CreateBloom(receipts)
}
func (self *Block) AddReceipt(receipt *Receipt) {
	self.receipts = append(self.receipts, receipt)
	self.SetReceipts(self.receipts)
}

func (self *Block) RlpData() interface{} {
	return []interface{}{self.header, self.transactions, self.uncles}
}

func (self *Block) RlpDataForStorage() interface{} {
	return []interface{}{self.header, self.transactions, self.uncles, self.Td /* TODO receipts */}
}

// Header accessors (add as you need them)
func (self *Block) Number() *big.Int  { return self.header.Number }
func (self *Block) NumberU64() uint64 { return self.header.Number.Uint64() }
func (self *Block) MixDigest() []byte { return self.header.MixDigest }
func (self *Block) Nonce() uint64 {
	return binary.BigEndian.Uint64(self.header.Nonce)
}
func (self *Block) SetNonce(nonce uint64) {
	self.header.setNonce(nonce)
}

func (self *Block) Bloom() []byte             { return self.header.Bloom }
func (self *Block) Coinbase() []byte          { return self.header.Coinbase }
func (self *Block) Time() int64               { return int64(self.header.Time) }
func (self *Block) GasLimit() *big.Int        { return self.header.GasLimit }
func (self *Block) GasUsed() *big.Int         { return self.header.GasUsed }
func (self *Block) Root() []byte              { return self.header.Root }
func (self *Block) SetRoot(root []byte)       { self.header.Root = root }
func (self *Block) Size() ethutil.StorageSize { return ethutil.StorageSize(len(ethutil.Encode(self))) }
func (self *Block) GetTransaction(i int) *Transaction {
	if len(self.transactions) > i {
		return self.transactions[i]
	}
	return nil
}
func (self *Block) GetUncle(i int) *Header {
	if len(self.uncles) > i {
		return self.uncles[i]
	}
	return nil
}

// Implement pow.Block
func (self *Block) Difficulty() *big.Int { return self.header.Difficulty }
func (self *Block) HashNoNonce() []byte  { return self.header.HashNoNonce() }

func (self *Block) Hash() []byte {
	if self.HeaderHash != nil {
		return self.HeaderHash
	} else {
		return self.header.Hash()
	}
}

func (self *Block) ParentHash() []byte {
	if self.ParentHeaderHash != nil {
		return self.ParentHeaderHash
	} else {
		return self.header.ParentHash
	}
}

func (self *Block) String() string {
	return fmt.Sprintf(`BLOCK(%x): Size: %v TD: %v {
NoNonce: %x
Header:
[
%v
]
Transactions:
%v
Uncles:
%v
}
`, self.header.Hash(), self.Size(), self.Td, self.header.HashNoNonce(), self.header, self.transactions, self.uncles)
}

func (self *Header) String() string {
	return fmt.Sprintf(`
	ParentHash:	    %x
	UncleHash:	    %x
	Coinbase:	    %x
	Root:		    %x
	TxSha		    %x
	ReceiptSha:	    %x
	Bloom:		    %x
	Difficulty:	    %v
	Number:		    %v
	GasLimit:	    %v
	GasUsed:	    %v
	Time:		    %v
	Extra:		    %v
	MixDigest:          %x
	Nonce:		    %x`,
		self.ParentHash, self.UncleHash, self.Coinbase, self.Root, self.TxHash, self.ReceiptHash, self.Bloom, self.Difficulty, self.Number, self.GasLimit, self.GasUsed, self.Time, self.Extra, self.MixDigest, self.Nonce)
}

type Blocks []*Block

type BlockBy func(b1, b2 *Block) bool

func (self BlockBy) Sort(blocks Blocks) {
	bs := blockSorter{
		blocks: blocks,
		by:     self,
	}
	sort.Sort(bs)
}

type blockSorter struct {
	blocks Blocks
	by     func(b1, b2 *Block) bool
}

func (self blockSorter) Len() int { return len(self.blocks) }
func (self blockSorter) Swap(i, j int) {
	self.blocks[i], self.blocks[j] = self.blocks[j], self.blocks[i]
}
func (self blockSorter) Less(i, j int) bool { return self.by(self.blocks[i], self.blocks[j]) }

func Number(b1, b2 *Block) bool { return b1.Header().Number.Cmp(b2.Header().Number) < 0 }<|MERGE_RESOLUTION|>--- conflicted
+++ resolved
@@ -40,11 +40,6 @@
 	Time uint64
 	// Extra data
 	Extra string
-<<<<<<< HEAD
-=======
-	// SeedHash used for light client verification
-	SeedHash []byte
->>>>>>> 67f8f83a
 	// Mix digest for quick checking to prevent DOS
 	MixDigest []byte
 	// Nonce
