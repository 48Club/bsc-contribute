// Copyright 2019 The go-ethereum Authors
// This file is part of the go-ethereum library.
//
// The go-ethereum library is free software: you can redistribute it and/or modify
// it under the terms of the GNU Lesser General Public License as published by
// the Free Software Foundation, either version 3 of the License, or
// (at your option) any later version.
//
// The go-ethereum library is distributed in the hope that it will be useful,
// but WITHOUT ANY WARRANTY; without even the implied warranty of
// MERCHANTABILITY or FITNESS FOR A PARTICULAR PURPOSE. See the
// GNU Lesser General Public License for more details.
//
// You should have received a copy of the GNU Lesser General Public License
// along with the go-ethereum library. If not, see <http://www.gnu.org/licenses/>.

package snapshot

import (
	"bytes"
	"encoding/binary"
	"errors"
	"fmt"
	"io"
	"time"

	"github.com/VictoriaMetrics/fastcache"
	"github.com/ethereum/go-ethereum/common"
	"github.com/ethereum/go-ethereum/core/rawdb"
	"github.com/ethereum/go-ethereum/ethdb"
	"github.com/ethereum/go-ethereum/log"
	"github.com/ethereum/go-ethereum/rlp"
	"github.com/ethereum/go-ethereum/trie"
)

const journalVersion uint64 = 0

// journalGenerator is a disk layer entry containing the generator progress marker.
type journalGenerator struct {
	// Indicator that whether the database was in progress of being wiped.
	// It's deprecated but keep it here for background compatibility.
	Wiping bool

	Done     bool // Whether the generator finished creating the snapshot
	Marker   []byte
	Accounts uint64
	Slots    uint64
	Storage  uint64
}

// journalDestruct is an account deletion entry in a diffLayer's disk journal.
type journalDestruct struct {
	Hash common.Hash
}

// journalAccount is an account entry in a diffLayer's disk journal.
type journalAccount struct {
	Hash common.Hash
	Blob []byte
}

// journalStorage is an account's storage map in a diffLayer's disk journal.
type journalStorage struct {
	Hash common.Hash
	Keys []common.Hash
	Vals [][]byte
}

func ParseGeneratorStatus(generatorBlob []byte) string {
	if len(generatorBlob) == 0 {
		return ""
	}
	var generator journalGenerator
	if err := rlp.DecodeBytes(generatorBlob, &generator); err != nil {
		log.Warn("failed to decode snapshot generator", "err", err)
		return ""
	}
	// Figure out whether we're after or within an account
	var m string
	switch marker := generator.Marker; len(marker) {
	case common.HashLength:
		m = fmt.Sprintf("at %#x", marker)
	case 2 * common.HashLength:
		m = fmt.Sprintf("in %#x at %#x", marker[:common.HashLength], marker[common.HashLength:])
	default:
		m = fmt.Sprintf("%#x", marker)
	}
	return fmt.Sprintf(`Done: %v, Accounts: %d, Slots: %d, Storage: %d, Marker: %s`,
		generator.Done, generator.Accounts, generator.Slots, generator.Storage, m)
}

// loadAndParseJournal tries to parse the snapshot journal in latest format.
func loadAndParseJournal(db ethdb.KeyValueStore, base *diskLayer) (snapshot, journalGenerator, error) {
	// Retrieve the disk layer generator. It must exist, no matter the
	// snapshot is fully generated or not. Otherwise the entire disk
	// layer is invalid.
	generatorBlob := rawdb.ReadSnapshotGenerator(db)
	if len(generatorBlob) == 0 {
		return nil, journalGenerator{}, errors.New("missing snapshot generator")
	}
	var generator journalGenerator
	if err := rlp.DecodeBytes(generatorBlob, &generator); err != nil {
		return nil, journalGenerator{}, fmt.Errorf("failed to decode snapshot generator: %v", err)
	}
	// Retrieve the diff layer journal. It's possible that the journal is
	// not existent, e.g. the disk layer is generating while that the Geth
	// crashes without persisting the diff journal.
	// So if there is no journal, or the journal is invalid(e.g. the journal
	// is not matched with disk layer; or the it's the legacy-format journal,
	// etc.), we just discard all diffs and try to recover them later.
	var current snapshot = base
	err := iterateJournal(db, func(parent common.Hash, root common.Hash, destructSet map[common.Hash]struct{}, accountData map[common.Hash][]byte, storageData map[common.Hash]map[common.Hash][]byte) error {
		current = newDiffLayer(current, root, destructSet, accountData, storageData)
		return nil
	})
	if err != nil {
		return base, generator, nil
	}
	return current, generator, nil
}

// loadSnapshot loads a pre-existing state snapshot backed by a key-value store.
<<<<<<< HEAD
func loadSnapshot(diskdb ethdb.KeyValueStore, triedb *trie.Database, cache int, root common.Hash, recovery, withoutTrie bool) (snapshot, bool, error) {
=======
func loadSnapshot(diskdb ethdb.KeyValueStore, triedb *trie.Database, root common.Hash, cache int, recovery bool, noBuild bool) (snapshot, bool, error) {
>>>>>>> bed84606
	// If snapshotting is disabled (initial sync in progress), don't do anything,
	// wait for the chain to permit us to do something meaningful
	if rawdb.ReadSnapshotDisabled(diskdb) {
		return nil, true, nil
	}
	// Retrieve the block number and hash of the snapshot, failing if no snapshot
	// is present in the database (or crashed mid-update).
	baseRoot := rawdb.ReadSnapshotRoot(diskdb)
	if baseRoot == (common.Hash{}) {
		return nil, false, errors.New("missing or corrupted snapshot")
	}
	base := &diskLayer{
		diskdb: diskdb,
		triedb: triedb,
		cache:  fastcache.New(cache * 1024 * 1024),
		root:   baseRoot,
	}
	snapshot, generator, err := loadAndParseJournal(diskdb, base)

	if err != nil {
		log.Warn("Failed to load journal", "error", err)
		return nil, false, err
	}
	// Entire snapshot journal loaded, sanity check the head. If the loaded
	// snapshot is not matched with current state root, print a warning log
	// or discard the entire snapshot it's legacy snapshot.
	//
	// Possible scenario: Geth was crashed without persisting journal and then
	// restart, the head is rewound to the point with available state(trie)
	// which is below the snapshot. In this case the snapshot can be recovered
	// by re-executing blocks but right now it's unavailable.
	if head := snapshot.Root(); head != root {
		log.Warn("Snapshot is not continuous with chain", "snaproot", head, "chainroot", root)

		if withoutTrie {
			return snapshot, false, nil
		}
		// If it's legacy snapshot, or it's new-format snapshot but
		// it's not in recovery mode, returns the error here for
		// rebuilding the entire snapshot forcibly.
		if !recovery {
			return nil, false, fmt.Errorf("head doesn't match snapshot: have %#x, want %#x", head, root)
		}
		// It's in snapshot recovery, the assumption is held that
		// the disk layer is always higher than chain head. It can
		// be eventually recovered when the chain head beyonds the
		// disk layer.
	}
	// Load the disk layer status from the generator if it's not complete
	if !generator.Done {
		base.genMarker = generator.Marker
		if base.genMarker == nil {
			base.genMarker = []byte{}
		}
	}
	// Everything loaded correctly, resume any suspended operations
	// if the background generation is allowed
	if !generator.Done && !noBuild {
		base.genPending = make(chan struct{})
		base.genAbort = make(chan chan *generatorStats)

		var origin uint64
		if len(generator.Marker) >= 8 {
			origin = binary.BigEndian.Uint64(generator.Marker)
		}
		go base.generate(&generatorStats{
			origin:   origin,
			start:    time.Now(),
			accounts: generator.Accounts,
			slots:    generator.Slots,
			storage:  common.StorageSize(generator.Storage),
		})
	}
	return snapshot, false, nil
}

<<<<<<< HEAD
// loadDiffLayer reads the next sections of a snapshot journal, reconstructing a new
// diff and verifying that it can be linked to the requested parent.
func loadDiffLayer(parent snapshot, r *rlp.Stream) (snapshot, error) {
	// Read the next diff journal entry
	var root common.Hash
	if err := r.Decode(&root); err != nil {
		// The first read may fail with EOF, marking the end of the journal
		if err == io.EOF {
			return parent, nil
		}
		return nil, fmt.Errorf("load diff root: %v", err)
	}
	var destructs []journalDestruct
	if err := r.Decode(&destructs); err != nil {
		return nil, fmt.Errorf("load diff destructs: %v", err)
	}
	destructSet := make(map[common.Hash]struct{})
	for _, entry := range destructs {
		destructSet[entry.Hash] = struct{}{}
	}
	var accounts []journalAccount
	if err := r.Decode(&accounts); err != nil {
		return nil, fmt.Errorf("load diff accounts: %v", err)
	}
	accountData := make(map[common.Hash][]byte)
	for _, entry := range accounts {
		if len(entry.Blob) > 0 { // RLP loses nil-ness, but `[]byte{}` is not a valid item, so reinterpret that
			accountData[entry.Hash] = entry.Blob
		} else {
			accountData[entry.Hash] = nil
		}
	}
	var storage []journalStorage
	if err := r.Decode(&storage); err != nil {
		return nil, fmt.Errorf("load diff storage: %v", err)
	}
	storageData := make(map[common.Hash]map[common.Hash][]byte)
	for _, entry := range storage {
		slots := make(map[common.Hash][]byte)
		for i, key := range entry.Keys {
			if len(entry.Vals[i]) > 0 { // RLP loses nil-ness, but `[]byte{}` is not a valid item, so reinterpret that
				slots[key] = entry.Vals[i]
			} else {
				slots[key] = nil
			}
		}
		storageData[entry.Hash] = slots
	}
	return loadDiffLayer(newDiffLayer(parent, root, destructSet, accountData, storageData, nil), r)
}

=======
>>>>>>> bed84606
// Journal terminates any in-progress snapshot generation, also implicitly pushing
// the progress into the database.
func (dl *diskLayer) Journal(buffer *bytes.Buffer) (common.Hash, error) {
	// If the snapshot is currently being generated, abort it
	var stats *generatorStats
	if dl.genAbort != nil {
		abort := make(chan *generatorStats)
		dl.genAbort <- abort

		if stats = <-abort; stats != nil {
			stats.Log("Journalling in-progress snapshot", dl.root, dl.genMarker)
		}
	}
	// Ensure the layer didn't get stale
	dl.lock.RLock()
	defer dl.lock.RUnlock()

	if dl.stale {
		return common.Hash{}, ErrSnapshotStale
	}
	// Ensure the generator stats is written even if none was ran this cycle
	journalProgress(dl.diskdb, dl.genMarker, stats)

	log.Debug("Journalled disk layer", "root", dl.root)
	return dl.root, nil
}

// Journal writes the memory layer contents into a buffer to be stored in the
// database as the snapshot journal.
func (dl *diffLayer) Journal(buffer *bytes.Buffer) (common.Hash, error) {
	// Journal the parent first
	base, err := dl.parent.Journal(buffer)
	if err != nil {
		return common.Hash{}, err
	}
	// Ensure the layer didn't get stale
	dl.lock.RLock()
	defer dl.lock.RUnlock()

	if dl.Stale() {
		return common.Hash{}, ErrSnapshotStale
	}

	// Everything below was journalled, persist this layer too
	if err := rlp.Encode(buffer, dl.root); err != nil {
		return common.Hash{}, err
	}
	destructs := make([]journalDestruct, 0, len(dl.destructSet))
	for hash := range dl.destructSet {
		destructs = append(destructs, journalDestruct{Hash: hash})
	}
	if err := rlp.Encode(buffer, destructs); err != nil {
		return common.Hash{}, err
	}
	accounts := make([]journalAccount, 0, len(dl.accountData))
	for hash, blob := range dl.accountData {
		accounts = append(accounts, journalAccount{Hash: hash, Blob: blob})
	}
	if err := rlp.Encode(buffer, accounts); err != nil {
		return common.Hash{}, err
	}
	storage := make([]journalStorage, 0, len(dl.storageData))
	for hash, slots := range dl.storageData {
		keys := make([]common.Hash, 0, len(slots))
		vals := make([][]byte, 0, len(slots))
		for key, val := range slots {
			keys = append(keys, key)
			vals = append(vals, val)
		}
		storage = append(storage, journalStorage{Hash: hash, Keys: keys, Vals: vals})
	}
	if err := rlp.Encode(buffer, storage); err != nil {
		return common.Hash{}, err
	}
	log.Debug("Journalled diff layer", "root", dl.root, "parent", dl.parent.Root())
	return base, nil
}

// journalCallback is a function which is invoked by iterateJournal, every
// time a difflayer is loaded from disk.
type journalCallback = func(parent common.Hash, root common.Hash, destructs map[common.Hash]struct{}, accounts map[common.Hash][]byte, storage map[common.Hash]map[common.Hash][]byte) error

// iterateJournal iterates through the journalled difflayers, loading them from
// the database, and invoking the callback for each loaded layer.
// The order is incremental; starting with the bottom-most difflayer, going towards
// the most recent layer.
// This method returns error either if there was some error reading from disk,
// OR if the callback returns an error when invoked.
func iterateJournal(db ethdb.KeyValueReader, callback journalCallback) error {
	journal := rawdb.ReadSnapshotJournal(db)
	if len(journal) == 0 {
		log.Warn("Loaded snapshot journal", "diffs", "missing")
		return nil
	}
	r := rlp.NewStream(bytes.NewReader(journal), 0)
	// Firstly, resolve the first element as the journal version
	version, err := r.Uint64()
	if err != nil {
		log.Warn("Failed to resolve the journal version", "error", err)
		return errors.New("failed to resolve journal version")
	}
	if version != journalVersion {
		log.Warn("Discarded the snapshot journal with wrong version", "required", journalVersion, "got", version)
		return errors.New("wrong journal version")
	}
	// Secondly, resolve the disk layer root, ensure it's continuous
	// with disk layer. Note now we can ensure it's the snapshot journal
	// correct version, so we expect everything can be resolved properly.
	var parent common.Hash
	if err := r.Decode(&parent); err != nil {
		return errors.New("missing disk layer root")
	}
	if baseRoot := rawdb.ReadSnapshotRoot(db); baseRoot != parent {
		log.Warn("Loaded snapshot journal", "diskroot", baseRoot, "diffs", "unmatched")
		return errors.New("mismatched disk and diff layers")
	}
	for {
		var (
			root        common.Hash
			destructs   []journalDestruct
			accounts    []journalAccount
			storage     []journalStorage
			destructSet = make(map[common.Hash]struct{})
			accountData = make(map[common.Hash][]byte)
			storageData = make(map[common.Hash]map[common.Hash][]byte)
		)
		// Read the next diff journal entry
		if err := r.Decode(&root); err != nil {
			// The first read may fail with EOF, marking the end of the journal
			if errors.Is(err, io.EOF) {
				return nil
			}
			return fmt.Errorf("load diff root: %v", err)
		}
		if err := r.Decode(&destructs); err != nil {
			return fmt.Errorf("load diff destructs: %v", err)
		}
		if err := r.Decode(&accounts); err != nil {
			return fmt.Errorf("load diff accounts: %v", err)
		}
		if err := r.Decode(&storage); err != nil {
			return fmt.Errorf("load diff storage: %v", err)
		}
		for _, entry := range destructs {
			destructSet[entry.Hash] = struct{}{}
		}
		for _, entry := range accounts {
			if len(entry.Blob) > 0 { // RLP loses nil-ness, but `[]byte{}` is not a valid item, so reinterpret that
				accountData[entry.Hash] = entry.Blob
			} else {
				accountData[entry.Hash] = nil
			}
		}
		for _, entry := range storage {
			slots := make(map[common.Hash][]byte)
			for i, key := range entry.Keys {
				if len(entry.Vals[i]) > 0 { // RLP loses nil-ness, but `[]byte{}` is not a valid item, so reinterpret that
					slots[key] = entry.Vals[i]
				} else {
					slots[key] = nil
				}
			}
			storageData[entry.Hash] = slots
		}
		if err := callback(parent, root, destructSet, accountData, storageData); err != nil {
			return err
		}
		parent = root
	}
}<|MERGE_RESOLUTION|>--- conflicted
+++ resolved
@@ -110,7 +110,7 @@
 	// etc.), we just discard all diffs and try to recover them later.
 	var current snapshot = base
 	err := iterateJournal(db, func(parent common.Hash, root common.Hash, destructSet map[common.Hash]struct{}, accountData map[common.Hash][]byte, storageData map[common.Hash]map[common.Hash][]byte) error {
-		current = newDiffLayer(current, root, destructSet, accountData, storageData)
+		current = newDiffLayer(current, root, destructSet, accountData, storageData, nil)
 		return nil
 	})
 	if err != nil {
@@ -120,11 +120,7 @@
 }
 
 // loadSnapshot loads a pre-existing state snapshot backed by a key-value store.
-<<<<<<< HEAD
-func loadSnapshot(diskdb ethdb.KeyValueStore, triedb *trie.Database, cache int, root common.Hash, recovery, withoutTrie bool) (snapshot, bool, error) {
-=======
-func loadSnapshot(diskdb ethdb.KeyValueStore, triedb *trie.Database, root common.Hash, cache int, recovery bool, noBuild bool) (snapshot, bool, error) {
->>>>>>> bed84606
+func loadSnapshot(diskdb ethdb.KeyValueStore, triedb *trie.Database, root common.Hash, cache int, recovery bool, noBuild bool, withoutTrie bool) (snapshot, bool, error) {
 	// If snapshotting is disabled (initial sync in progress), don't do anything,
 	// wait for the chain to permit us to do something meaningful
 	if rawdb.ReadSnapshotDisabled(diskdb) {
@@ -201,60 +197,6 @@
 	return snapshot, false, nil
 }
 
-<<<<<<< HEAD
-// loadDiffLayer reads the next sections of a snapshot journal, reconstructing a new
-// diff and verifying that it can be linked to the requested parent.
-func loadDiffLayer(parent snapshot, r *rlp.Stream) (snapshot, error) {
-	// Read the next diff journal entry
-	var root common.Hash
-	if err := r.Decode(&root); err != nil {
-		// The first read may fail with EOF, marking the end of the journal
-		if err == io.EOF {
-			return parent, nil
-		}
-		return nil, fmt.Errorf("load diff root: %v", err)
-	}
-	var destructs []journalDestruct
-	if err := r.Decode(&destructs); err != nil {
-		return nil, fmt.Errorf("load diff destructs: %v", err)
-	}
-	destructSet := make(map[common.Hash]struct{})
-	for _, entry := range destructs {
-		destructSet[entry.Hash] = struct{}{}
-	}
-	var accounts []journalAccount
-	if err := r.Decode(&accounts); err != nil {
-		return nil, fmt.Errorf("load diff accounts: %v", err)
-	}
-	accountData := make(map[common.Hash][]byte)
-	for _, entry := range accounts {
-		if len(entry.Blob) > 0 { // RLP loses nil-ness, but `[]byte{}` is not a valid item, so reinterpret that
-			accountData[entry.Hash] = entry.Blob
-		} else {
-			accountData[entry.Hash] = nil
-		}
-	}
-	var storage []journalStorage
-	if err := r.Decode(&storage); err != nil {
-		return nil, fmt.Errorf("load diff storage: %v", err)
-	}
-	storageData := make(map[common.Hash]map[common.Hash][]byte)
-	for _, entry := range storage {
-		slots := make(map[common.Hash][]byte)
-		for i, key := range entry.Keys {
-			if len(entry.Vals[i]) > 0 { // RLP loses nil-ness, but `[]byte{}` is not a valid item, so reinterpret that
-				slots[key] = entry.Vals[i]
-			} else {
-				slots[key] = nil
-			}
-		}
-		storageData[entry.Hash] = slots
-	}
-	return loadDiffLayer(newDiffLayer(parent, root, destructSet, accountData, storageData, nil), r)
-}
-
-=======
->>>>>>> bed84606
 // Journal terminates any in-progress snapshot generation, also implicitly pushing
 // the progress into the database.
 func (dl *diskLayer) Journal(buffer *bytes.Buffer) (common.Hash, error) {
