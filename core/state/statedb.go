--- conflicted
+++ resolved
@@ -1761,9 +1761,6 @@
 	if root == (common.Hash{}) {
 		root = types.EmptyRootHash
 	}
-<<<<<<< HEAD
-
-=======
 	//origin := s.originalRoot
 	//if origin == (common.Hash{}) {
 	//	origin = types.EmptyRootHash
@@ -1778,7 +1775,6 @@
 	//		s.TrieDBCommits += time.Since(start)
 	//	}
 	//}
->>>>>>> 5cd647bb
 	// Clear all internal flags at the end of commit operation.
 	s.accounts = make(map[common.Hash][]byte)
 	s.storages = make(map[common.Hash]map[common.Hash][]byte)
