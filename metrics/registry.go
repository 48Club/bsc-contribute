package metrics

import (
	"fmt"
	"reflect"
	"strings"
	"sync"
)

// DuplicateMetric is the error returned by Registry.Register when a metric
// already exists.  If you mean to Register that metric you must first
// Unregister the existing metric.
type DuplicateMetric string

func (err DuplicateMetric) Error() string {
	return fmt.Sprintf("duplicate metric: %s", string(err))
}

// A Registry holds references to a set of metrics by name and can iterate
// over them, calling callback functions provided by the user.
//
// This is an interface so as to encourage other structs to implement
// the Registry API as appropriate.
type Registry interface {

	// Call the given function for each registered metric.
	Each(func(string, interface{}))

	// Get the metric by the given name or nil if none is registered.
	Get(string) interface{}

	// GetAll metrics in the Registry.
	GetAll() map[string]map[string]interface{}

	// Gets an existing metric or registers the given one.
	// The interface can be the metric to register if not found in registry,
	// or a function returning the metric for lazy instantiation.
	GetOrRegister(string, interface{}) interface{}

	// Register the given metric under the given name.
	Register(string, interface{}) error

	// Run all registered healthchecks.
	RunHealthchecks()

	// Unregister the metric with the given name.
	Unregister(string)
}

// The standard implementation of a Registry uses sync.map
// of names to metrics.
type StandardRegistry struct {
	metrics sync.Map
}

// Create a new registry.
func NewRegistry() Registry {
	return &StandardRegistry{}
}

// Call the given function for each registered metric.
func (r *StandardRegistry) Each(f func(string, interface{})) {
	for name, i := range r.registered() {
		f(name, i)
	}
}

// Get the metric by the given name or nil if none is registered.
func (r *StandardRegistry) Get(name string) interface{} {
	item, _ := r.metrics.Load(name)
	return item
}

// Gets an existing metric or creates and registers a new one. Threadsafe
// alternative to calling Get and Register on failure.
// The interface can be the metric to register if not found in registry,
// or a function returning the metric for lazy instantiation.
func (r *StandardRegistry) GetOrRegister(name string, i interface{}) interface{} {
	// fast path
	cached, ok := r.metrics.Load(name)
	if ok {
		return cached
	}
	if v := reflect.ValueOf(i); v.Kind() == reflect.Func {
		i = v.Call(nil)[0].Interface()
	}
	item, _, ok := r.loadOrRegister(name, i)
	if !ok {
		return i
	}
	return item
}

// Register the given metric under the given name.  Returns a DuplicateMetric
// if a metric by the given name is already registered.
func (r *StandardRegistry) Register(name string, i interface{}) error {
	// fast path
	_, ok := r.metrics.Load(name)
	if ok {
		return DuplicateMetric(name)
	}

	if v := reflect.ValueOf(i); v.Kind() == reflect.Func {
		i = v.Call(nil)[0].Interface()
	}
	_, loaded, _ := r.loadOrRegister(name, i)
	if loaded {
		return DuplicateMetric(name)
	}
	return nil
}

// Run all registered healthchecks.
func (r *StandardRegistry) RunHealthchecks() {
	r.metrics.Range(func(key, value any) bool {
		if h, ok := value.(Healthcheck); ok {
			h.Check()
		}
		return true
	})
}

// GetAll metrics in the Registry
func (r *StandardRegistry) GetAll() map[string]map[string]interface{} {
	data := make(map[string]map[string]interface{})
	r.Each(func(name string, i interface{}) {
		values := make(map[string]interface{})
		switch metric := i.(type) {
		case Counter:
			values["count"] = metric.Count()
		case CounterFloat64:
			values["count"] = metric.Count()
		case Gauge:
			values["value"] = metric.Value()
		case GaugeFloat64:
			values["value"] = metric.Value()
		case Healthcheck:
			values["error"] = nil
			metric.Check()
			if err := metric.Error(); nil != err {
				values["error"] = metric.Error().Error()
			}
		case Histogram:
			h := metric.Snapshot()
			ps := h.Percentiles([]float64{0.5, 0.75, 0.95, 0.99, 0.999})
			values["count"] = h.Count()
			values["min"] = h.Min()
			values["max"] = h.Max()
			values["mean"] = h.Mean()
			values["stddev"] = h.StdDev()
			values["median"] = ps[0]
			values["75%"] = ps[1]
			values["95%"] = ps[2]
			values["99%"] = ps[3]
			values["99.9%"] = ps[4]
		case Meter:
			m := metric.Snapshot()
			values["count"] = m.Count()
			values["1m.rate"] = m.Rate1()
			values["5m.rate"] = m.Rate5()
			values["15m.rate"] = m.Rate15()
			values["mean.rate"] = m.RateMean()
		case Timer:
			t := metric.Snapshot()
			ps := t.Percentiles([]float64{0.5, 0.75, 0.95, 0.99, 0.999})
			values["count"] = t.Count()
			values["min"] = t.Min()
			values["max"] = t.Max()
			values["mean"] = t.Mean()
			values["stddev"] = t.StdDev()
			values["median"] = ps[0]
			values["75%"] = ps[1]
			values["95%"] = ps[2]
			values["99%"] = ps[3]
			values["99.9%"] = ps[4]
			values["1m.rate"] = t.Rate1()
			values["5m.rate"] = t.Rate5()
			values["15m.rate"] = t.Rate15()
			values["mean.rate"] = t.RateMean()
		}
		data[name] = values
	})
	return data
}

// Unregister the metric with the given name.
func (r *StandardRegistry) Unregister(name string) {
	r.stop(name)
	r.metrics.LoadAndDelete(name)
}

func (r *StandardRegistry) loadOrRegister(name string, i interface{}) (interface{}, bool, bool) {
	switch i.(type) {
<<<<<<< HEAD
	case Counter, Gauge, GaugeFloat64, Healthcheck, Histogram, Meter, Timer, ResettingTimer, Label:
		r.metrics[name] = i
=======
	case Counter, CounterFloat64, Gauge, GaugeFloat64, Healthcheck, Histogram, Meter, Timer, ResettingTimer:
	default:
		return nil, false, false
>>>>>>> bed84606
	}
	item, loaded := r.metrics.LoadOrStore(name, i)
	return item, loaded, true
}

func (r *StandardRegistry) registered() map[string]interface{} {
	metrics := make(map[string]interface{})
	r.metrics.Range(func(key, value any) bool {
		metrics[key.(string)] = value
		return true
	})
	return metrics
}

func (r *StandardRegistry) stop(name string) {
	if i, ok := r.metrics.Load(name); ok {
		if s, ok := i.(Stoppable); ok {
			s.Stop()
		}
	}
}

// Stoppable defines the metrics which has to be stopped.
type Stoppable interface {
	Stop()
}

type PrefixedRegistry struct {
	underlying Registry
	prefix     string
}

func NewPrefixedRegistry(prefix string) Registry {
	return &PrefixedRegistry{
		underlying: NewRegistry(),
		prefix:     prefix,
	}
}

func NewPrefixedChildRegistry(parent Registry, prefix string) Registry {
	return &PrefixedRegistry{
		underlying: parent,
		prefix:     prefix,
	}
}

// Call the given function for each registered metric.
func (r *PrefixedRegistry) Each(fn func(string, interface{})) {
	wrappedFn := func(prefix string) func(string, interface{}) {
		return func(name string, iface interface{}) {
			if strings.HasPrefix(name, prefix) {
				fn(name, iface)
			} else {
				return
			}
		}
	}

	baseRegistry, prefix := findPrefix(r, "")
	baseRegistry.Each(wrappedFn(prefix))
}

func findPrefix(registry Registry, prefix string) (Registry, string) {
	switch r := registry.(type) {
	case *PrefixedRegistry:
		return findPrefix(r.underlying, r.prefix+prefix)
	case *StandardRegistry:
		return r, prefix
	}
	return nil, ""
}

// Get the metric by the given name or nil if none is registered.
func (r *PrefixedRegistry) Get(name string) interface{} {
	realName := r.prefix + name
	return r.underlying.Get(realName)
}

// Gets an existing metric or registers the given one.
// The interface can be the metric to register if not found in registry,
// or a function returning the metric for lazy instantiation.
func (r *PrefixedRegistry) GetOrRegister(name string, metric interface{}) interface{} {
	realName := r.prefix + name
	return r.underlying.GetOrRegister(realName, metric)
}

// Register the given metric under the given name. The name will be prefixed.
func (r *PrefixedRegistry) Register(name string, metric interface{}) error {
	realName := r.prefix + name
	return r.underlying.Register(realName, metric)
}

// Run all registered healthchecks.
func (r *PrefixedRegistry) RunHealthchecks() {
	r.underlying.RunHealthchecks()
}

// GetAll metrics in the Registry
func (r *PrefixedRegistry) GetAll() map[string]map[string]interface{} {
	return r.underlying.GetAll()
}

// Unregister the metric with the given name. The name will be prefixed.
func (r *PrefixedRegistry) Unregister(name string) {
	realName := r.prefix + name
	r.underlying.Unregister(realName)
}

var (
	DefaultRegistry    = NewRegistry()
	EphemeralRegistry  = NewRegistry()
	AccountingRegistry = NewRegistry() // registry used in swarm
)

// Call the given function for each registered metric.
func Each(f func(string, interface{})) {
	DefaultRegistry.Each(f)
}

// Get the metric by the given name or nil if none is registered.
func Get(name string) interface{} {
	return DefaultRegistry.Get(name)
}

// Gets an existing metric or creates and registers a new one. Threadsafe
// alternative to calling Get and Register on failure.
func GetOrRegister(name string, i interface{}) interface{} {
	return DefaultRegistry.GetOrRegister(name, i)
}

// Register the given metric under the given name.  Returns a DuplicateMetric
// if a metric by the given name is already registered.
func Register(name string, i interface{}) error {
	return DefaultRegistry.Register(name, i)
}

// Register the given metric under the given name.  Panics if a metric by the
// given name is already registered.
func MustRegister(name string, i interface{}) {
	if err := Register(name, i); err != nil {
		panic(err)
	}
}

// Run all registered healthchecks.
func RunHealthchecks() {
	DefaultRegistry.RunHealthchecks()
}

// Unregister the metric with the given name.
func Unregister(name string) {
	DefaultRegistry.Unregister(name)
}<|MERGE_RESOLUTION|>--- conflicted
+++ resolved
@@ -191,14 +191,9 @@
 
 func (r *StandardRegistry) loadOrRegister(name string, i interface{}) (interface{}, bool, bool) {
 	switch i.(type) {
-<<<<<<< HEAD
-	case Counter, Gauge, GaugeFloat64, Healthcheck, Histogram, Meter, Timer, ResettingTimer, Label:
-		r.metrics[name] = i
-=======
 	case Counter, CounterFloat64, Gauge, GaugeFloat64, Healthcheck, Histogram, Meter, Timer, ResettingTimer:
 	default:
 		return nil, false, false
->>>>>>> bed84606
 	}
 	item, loaded := r.metrics.LoadOrStore(name, i)
 	return item, loaded, true
