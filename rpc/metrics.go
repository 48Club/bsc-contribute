--- conflicted
+++ resolved
@@ -26,17 +26,12 @@
 var (
 	rpcRequestGauge        = metrics.NewRegisteredGauge("rpc/requests", nil)
 	successfulRequestGauge = metrics.NewRegisteredGauge("rpc/success", nil)
-<<<<<<< HEAD
-	failedReqeustGauge     = metrics.NewRegisteredGauge("rpc/failure", nil)
-	RpcServingTimer        = metrics.NewRegisteredTimer("rpc/duration/all", nil)
-=======
 	failedRequestGauge     = metrics.NewRegisteredGauge("rpc/failure", nil)
 
 	// serveTimeHistName is the prefix of the per-request serving time histograms.
 	serveTimeHistName = "rpc/duration"
 
-	rpcServingTimer = metrics.NewRegisteredTimer("rpc/duration/all", nil)
->>>>>>> bed84606
+	RpcServingTimer = metrics.NewRegisteredTimer("rpc/duration/all", nil)
 )
 
 // updateServeTimeHistogram tracks the serving time of a remote RPC call.
@@ -51,15 +46,10 @@
 			metrics.NewExpDecaySample(1028, 0.015),
 		)
 	}
-<<<<<<< HEAD
-	m := fmt.Sprintf("rpc/duration/%s/%s", method, flag)
-	return metrics.GetOrRegisterTimer(m, nil)
+	metrics.GetOrRegisterHistogramLazy(h, nil, sampler).Update(elapsed.Microseconds())
 }
 
 func newRPCRequestGauge(method string) metrics.Gauge {
 	m := fmt.Sprintf("rpc/count/%s", method)
 	return metrics.GetOrRegisterGauge(m, nil)
-=======
-	metrics.GetOrRegisterHistogramLazy(h, nil, sampler).Update(elapsed.Microseconds())
->>>>>>> bed84606
 }