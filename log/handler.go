package log

import (
	"context"
	"fmt"
	"io"
<<<<<<< HEAD
	"net"
	"os"
	"path"
=======
	"math/big"
>>>>>>> 8f7eb9cc
	"reflect"
	"sync"
	"time"

	"github.com/holiman/uint256"
	"golang.org/x/exp/slog"
)

type discardHandler struct{}

// DiscardHandler returns a no-op handler
func DiscardHandler() slog.Handler {
	return &discardHandler{}
}

func (h *discardHandler) Handle(_ context.Context, r slog.Record) error {
	return nil
}

func (h *discardHandler) Enabled(_ context.Context, level slog.Level) bool {
	return false
}

func (h *discardHandler) WithGroup(name string) slog.Handler {
	panic("not implemented")
}

func (h *discardHandler) WithAttrs(attrs []slog.Attr) slog.Handler {
	return &discardHandler{}
}

<<<<<<< HEAD
// RotatingFileHandler returns a handler which writes log records to file chunks
// at the given path. When a file's size reaches the limit, the handler creates
// a new file named after the timestamp of the first log record it will contain.
func RotatingFileHandler(filePath string, limit uint, maxBackups uint, formatter Format, rotateHours uint) (Handler, error) {
	if _, err := os.Stat(path.Dir(filePath)); os.IsNotExist(err) {
		err := os.MkdirAll(path.Dir(filePath), 0755)
		if err != nil {
			return nil, fmt.Errorf("could not create directory %s, %v", path.Dir(filePath), err)
		}
	}
	fileWriter := NewAsyncFileWriter(filePath, int64(limit), int(maxBackups), rotateHours)
	fileWriter.Start()
	return StreamHandler(fileWriter, formatter), nil
}

// NetHandler opens a socket to the given address and writes records
// over the connection.
func NetHandler(network, addr string, fmtr Format) (Handler, error) {
	conn, err := net.Dial(network, addr)
	if err != nil {
		return nil, err
	}

	return closingHandler{conn, StreamHandler(conn, fmtr)}, nil
}
=======
type TerminalHandler struct {
	mu       sync.Mutex
	wr       io.Writer
	lvl      slog.Level
	useColor bool
	attrs    []slog.Attr
	// fieldPadding is a map with maximum field value lengths seen until now
	// to allow padding log contexts in a bit smarter way.
	fieldPadding map[string]int
>>>>>>> 8f7eb9cc

	buf []byte
}

// NewTerminalHandler returns a handler which formats log records at all levels optimized for human readability on
// a terminal with color-coded level output and terser human friendly timestamp.
// This format should only be used for interactive programs or while developing.
//
//	[LEVEL] [TIME] MESSAGE key=value key=value ...
//
// Example:
//
//	[DBUG] [May 16 20:58:45] remove route ns=haproxy addr=127.0.0.1:50002
func NewTerminalHandler(wr io.Writer, useColor bool) *TerminalHandler {
	return NewTerminalHandlerWithLevel(wr, levelMaxVerbosity, useColor)
}

// NewTerminalHandlerWithLevel returns the same handler as NewTerminalHandler but only outputs
// records which are less than or equal to the specified verbosity level.
func NewTerminalHandlerWithLevel(wr io.Writer, lvl slog.Level, useColor bool) *TerminalHandler {
	return &TerminalHandler{
		wr:           wr,
		lvl:          lvl,
		useColor:     useColor,
		fieldPadding: make(map[string]int),
	}
}

func (h *TerminalHandler) Handle(_ context.Context, r slog.Record) error {
	h.mu.Lock()
	defer h.mu.Unlock()
	buf := h.format(h.buf, r, h.useColor)
	h.wr.Write(buf)
	h.buf = buf[:0]
	return nil
}

func (h *TerminalHandler) Enabled(_ context.Context, level slog.Level) bool {
	return level >= h.lvl
}

func (h *TerminalHandler) WithGroup(name string) slog.Handler {
	panic("not implemented")
}

func (h *TerminalHandler) WithAttrs(attrs []slog.Attr) slog.Handler {
	return &TerminalHandler{
		wr:           h.wr,
		lvl:          h.lvl,
		useColor:     h.useColor,
		attrs:        append(h.attrs, attrs...),
		fieldPadding: make(map[string]int),
	}
}

// ResetFieldPadding zeroes the field-padding for all attribute pairs.
func (t *TerminalHandler) ResetFieldPadding() {
	t.mu.Lock()
	t.fieldPadding = make(map[string]int)
	t.mu.Unlock()
}

type leveler struct{ minLevel slog.Level }

func (l *leveler) Level() slog.Level {
	return l.minLevel
}

// JSONHandler returns a handler which prints records in JSON format.
func JSONHandler(wr io.Writer) slog.Handler {
	return slog.NewJSONHandler(wr, &slog.HandlerOptions{
		ReplaceAttr: builtinReplaceJSON,
	})
}

// LogfmtHandler returns a handler which prints records in logfmt format, an easy machine-parseable but human-readable
// format for key/value pairs.
//
// For more details see: http://godoc.org/github.com/kr/logfmt
func LogfmtHandler(wr io.Writer) slog.Handler {
	return slog.NewTextHandler(wr, &slog.HandlerOptions{
		ReplaceAttr: builtinReplaceLogfmt,
	})
}

// LogfmtHandlerWithLevel returns the same handler as LogfmtHandler but it only outputs
// records which are less than or equal to the specified verbosity level.
func LogfmtHandlerWithLevel(wr io.Writer, level slog.Level) slog.Handler {
	return slog.NewTextHandler(wr, &slog.HandlerOptions{
		ReplaceAttr: builtinReplaceLogfmt,
		Level:       &leveler{level},
	})
}

func builtinReplaceLogfmt(_ []string, attr slog.Attr) slog.Attr {
	return builtinReplace(nil, attr, true)
}

func builtinReplaceJSON(_ []string, attr slog.Attr) slog.Attr {
	return builtinReplace(nil, attr, false)
}

func builtinReplace(_ []string, attr slog.Attr, logfmt bool) slog.Attr {
	switch attr.Key {
	case slog.TimeKey:
		if attr.Value.Kind() == slog.KindTime {
			if logfmt {
				return slog.String("t", attr.Value.Time().Format(timeFormat))
			} else {
				return slog.Attr{Key: "t", Value: attr.Value}
			}
		}
	case slog.LevelKey:
		if l, ok := attr.Value.Any().(slog.Level); ok {
			attr = slog.Any("lvl", LevelString(l))
			return attr
		}
	}

	switch v := attr.Value.Any().(type) {
	case time.Time:
		if logfmt {
			attr = slog.String(attr.Key, v.Format(timeFormat))
		}
	case *big.Int:
		if v == nil {
			attr.Value = slog.StringValue("<nil>")
		} else {
			attr.Value = slog.StringValue(v.String())
		}
	case *uint256.Int:
		if v == nil {
			attr.Value = slog.StringValue("<nil>")
		} else {
			attr.Value = slog.StringValue(v.Dec())
		}
	case fmt.Stringer:
		if v == nil || (reflect.ValueOf(v).Kind() == reflect.Pointer && reflect.ValueOf(v).IsNil()) {
			attr.Value = slog.StringValue("<nil>")
		} else {
			attr.Value = slog.StringValue(v.String())
		}
	}
	return attr
}<|MERGE_RESOLUTION|>--- conflicted
+++ resolved
@@ -4,13 +4,9 @@
 	"context"
 	"fmt"
 	"io"
-<<<<<<< HEAD
-	"net"
+	"math/big"
 	"os"
 	"path"
-=======
-	"math/big"
->>>>>>> 8f7eb9cc
 	"reflect"
 	"sync"
 	"time"
@@ -42,33 +38,6 @@
 	return &discardHandler{}
 }
 
-<<<<<<< HEAD
-// RotatingFileHandler returns a handler which writes log records to file chunks
-// at the given path. When a file's size reaches the limit, the handler creates
-// a new file named after the timestamp of the first log record it will contain.
-func RotatingFileHandler(filePath string, limit uint, maxBackups uint, formatter Format, rotateHours uint) (Handler, error) {
-	if _, err := os.Stat(path.Dir(filePath)); os.IsNotExist(err) {
-		err := os.MkdirAll(path.Dir(filePath), 0755)
-		if err != nil {
-			return nil, fmt.Errorf("could not create directory %s, %v", path.Dir(filePath), err)
-		}
-	}
-	fileWriter := NewAsyncFileWriter(filePath, int64(limit), int(maxBackups), rotateHours)
-	fileWriter.Start()
-	return StreamHandler(fileWriter, formatter), nil
-}
-
-// NetHandler opens a socket to the given address and writes records
-// over the connection.
-func NetHandler(network, addr string, fmtr Format) (Handler, error) {
-	conn, err := net.Dial(network, addr)
-	if err != nil {
-		return nil, err
-	}
-
-	return closingHandler{conn, StreamHandler(conn, fmtr)}, nil
-}
-=======
 type TerminalHandler struct {
 	mu       sync.Mutex
 	wr       io.Writer
@@ -78,7 +47,6 @@
 	// fieldPadding is a map with maximum field value lengths seen until now
 	// to allow padding log contexts in a bit smarter way.
 	fieldPadding map[string]int
->>>>>>> 8f7eb9cc
 
 	buf []byte
 }
@@ -223,4 +191,24 @@
 		}
 	}
 	return attr
+}
+
+// RotatingFileHandler returns a handler which writes log records to file chunks
+// at the given path. When a file's size reaches the limit, the handler creates
+// a new file named after the timestamp of the first log record it will contain.
+func RotatingFileHandler(filePath string, limit uint, maxBackups uint, level string, rotateHours uint) slog.Handler {
+	if _, err := os.Stat(path.Dir(filePath)); os.IsNotExist(err) {
+		err := os.MkdirAll(path.Dir(filePath), 0755)
+		if err != nil {
+			panic(fmt.Errorf("could not create directory %s, %v", path.Dir(filePath), err))
+		}
+	}
+	logLevel, err := LevelFromString(level)
+	if err != nil {
+		panic(err)
+	}
+	fileWriter := NewAsyncFileWriter(filePath, int64(limit), int(maxBackups), rotateHours)
+	fileWriter.Start()
+	return LogfmtHandlerWithLevel(fileWriter, logLevel)
+
 }