--- conflicted
+++ resolved
@@ -46,12 +46,9 @@
 	"github.com/ethereum/go-ethereum/log"
 	"github.com/ethereum/go-ethereum/metrics"
 	"github.com/ethereum/go-ethereum/p2p"
-<<<<<<< HEAD
-=======
 	"github.com/ethereum/go-ethereum/p2p/enode"
 	"github.com/ethereum/go-ethereum/triedb/pathdb"
 	"golang.org/x/crypto/sha3"
->>>>>>> 0b1438c3
 )
 
 const (
@@ -118,7 +115,7 @@
 // handlerConfig is the collection of initialization parameters to create a full
 // node network handler.
 type handlerConfig struct {
-<<<<<<< HEAD
+	NodeID         		   enode.ID   		// P2P node ID used for tx propagation topology
 	Database               ethdb.Database   // Database for direct sync insertions
 	Chain                  *core.BlockChain // Blockchain to serve data from
 	TxPool                 txPool           // Transaction pool to propagate from
@@ -135,6 +132,7 @@
 }
 
 type handler struct {
+	nodeID     			   enode.ID
 	networkID              uint64
 	forkFilter             forkid.Filter // Fork ID filter, constant across the lifetime of the node
 	disablePeerTxBroadcast bool
@@ -152,32 +150,6 @@
 	maxPeersPerIP        int
 	peersPerIP           map[string]int
 	peerPerIPLock        sync.Mutex
-=======
-	NodeID         enode.ID               // P2P node ID used for tx propagation topology
-	Database       ethdb.Database         // Database for direct sync insertions
-	Chain          *core.BlockChain       // Blockchain to serve data from
-	TxPool         txPool                 // Transaction pool to propagate from
-	Merger         *consensus.Merger      // The manager for eth1/2 transition
-	Network        uint64                 // Network identifier to advertise
-	Sync           downloader.SyncMode    // Whether to snap or full sync
-	BloomCache     uint64                 // Megabytes to alloc for snap sync bloom
-	EventMux       *event.TypeMux         // Legacy event mux, deprecate for `feed`
-	RequiredBlocks map[uint64]common.Hash // Hard coded map of required block hashes for sync challenges
-}
-
-type handler struct {
-	nodeID     enode.ID
-	networkID  uint64
-	forkFilter forkid.Filter // Fork ID filter, constant across the lifetime of the node
-
-	snapSync atomic.Bool // Flag whether snap sync is enabled (gets disabled if we already have blocks)
-	synced   atomic.Bool // Flag whether we're considered synchronised (enables transaction processing)
-
-	database ethdb.Database
-	txpool   txPool
-	chain    *core.BlockChain
-	maxPeers int
->>>>>>> 0b1438c3
 
 	downloader   *downloader.Downloader
 	blockFetcher *fetcher.BlockFetcher
@@ -218,7 +190,7 @@
 		config.PeerSet = newPeerSet() // Nicety initialization for tests
 	}
 	h := &handler{
-<<<<<<< HEAD
+		nodeID:         		config.NodeID,
 		networkID:              config.Network,
 		forkFilter:             forkid.NewFilter(config.Chain),
 		disablePeerTxBroadcast: config.DisablePeerTxBroadcast,
@@ -236,21 +208,6 @@
 		handlerDoneCh:          make(chan struct{}),
 		handlerStartCh:         make(chan struct{}),
 		stopCh:                 make(chan struct{}),
-=======
-		nodeID:         config.NodeID,
-		networkID:      config.Network,
-		forkFilter:     forkid.NewFilter(config.Chain),
-		eventMux:       config.EventMux,
-		database:       config.Database,
-		txpool:         config.TxPool,
-		chain:          config.Chain,
-		peers:          newPeerSet(),
-		merger:         config.Merger,
-		requiredBlocks: config.RequiredBlocks,
-		quitSync:       make(chan struct{}),
-		handlerDoneCh:  make(chan struct{}),
-		handlerStartCh: make(chan struct{}),
->>>>>>> 0b1438c3
 	}
 	if config.Sync == downloader.FullSync {
 		// The database seems empty as the current block is the genesis. Yet the snap
