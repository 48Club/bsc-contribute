--- conflicted
+++ resolved
@@ -134,15 +134,15 @@
 	for acc, txsTmp := range t.txs {
 		txs[acc] = txsTmp
 	}
-	var baseFee *big.Int
+	var baseFee uint256.Int
 	if t.baseFee != nil {
-		baseFee = big.NewInt(0).Set(t.baseFee)
+		baseFee = *t.baseFee
 	}
 	return &transactionsByPriceAndNonce{
 		heads:   heads,
 		txs:     txs,
 		signer:  t.signer,
-		baseFee: baseFee,
+		baseFee: &baseFee,
 	}
 }
 
@@ -182,7 +182,17 @@
 	heap.Pop(&t.heads)
 }
 
-<<<<<<< HEAD
+// Empty returns if the price heap is empty. It can be used to check it simpler
+// than calling peek and checking for nil return.
+func (t *transactionsByPriceAndNonce) Empty() bool {
+	return len(t.heads) == 0
+}
+
+// Clear removes the entire content of the heap.
+func (t *transactionsByPriceAndNonce) Clear() {
+	t.heads, t.txs = nil, nil
+}
+
 func (t *transactionsByPriceAndNonce) CurrentSize() int {
 	return len(t.heads)
 }
@@ -229,15 +239,4 @@
 			}
 		}
 	}
-=======
-// Empty returns if the price heap is empty. It can be used to check it simpler
-// than calling peek and checking for nil return.
-func (t *transactionsByPriceAndNonce) Empty() bool {
-	return len(t.heads) == 0
-}
-
-// Clear removes the entire content of the heap.
-func (t *transactionsByPriceAndNonce) Clear() {
-	t.heads, t.txs = nil, nil
->>>>>>> 2bd6bd01
 }